use std::slice::Iter;
use std::time::Duration;

use solana_program::account_info::{next_account_info, AccountInfo};
use solana_program::entrypoint::ProgramResult;
use solana_program::hash::Hash;
use solana_program::instruction::{AccountMeta, Instruction};
use solana_program::program::{invoke, invoke_signed};
use solana_program::program_error::ProgramError;
use solana_program::program_pack::{IsInitialized, Pack};
use solana_program::pubkey::Pubkey;
use solana_program::system_instruction;
use solana_program::system_program;
use solana_program::sysvar::{is_sysvar_id, Sysvar};
use solana_program::{msg, sysvar};
use spl_associated_token_account::get_associated_token_address;
use spl_token::id as SPL_TOKEN_ID;
use spl_token::instruction as spl_instruction;
use spl_token::state::{Account as SPLAccount, Account};

use crate::error::WalletError;
use crate::instruction::{ProgramConfigUpdate, ProgramInstruction, WalletConfigUpdate};
use crate::model::signer::Signer;
use crate::model::multisig_op::{ApprovalDisposition, MultisigOp, MultisigOpParams};
use crate::model::program_config::ProgramConfig;
use solana_program::clock::Clock;
use solana_program::rent::Rent;

pub struct Processor;
impl Processor {
    pub fn process(
        program_id: &Pubkey,
        accounts: &[AccountInfo],
        instruction_data: &[u8],
    ) -> ProgramResult {
        let instruction = ProgramInstruction::unpack(instruction_data)?;

        match instruction {
            ProgramInstruction::Init { config_update } => {
                Self::handle_init(program_id, accounts, &config_update)
            }

            ProgramInstruction::InitConfigUpdate { config_update } => {
                Self::handle_init_config_update(program_id, accounts, &config_update)
            }

            ProgramInstruction::FinalizeConfigUpdate { config_update } => {
                Self::handle_finalize_config_update(program_id, accounts, &config_update)
            }

            ProgramInstruction::InitWalletCreation {
                wallet_guid_hash,
                config_update,
            } => Self::handle_init_wallet_creation(
                program_id,
                accounts,
                wallet_guid_hash,
                &config_update,
            ),

            ProgramInstruction::FinalizeWalletCreation { wallet_guid_hash, config_update } =>
                Self::handle_finalize_wallet_creation(program_id, accounts, &wallet_guid_hash, &config_update),

            ProgramInstruction::InitWalletConfigUpdate { wallet_guid_hash, config_update } =>
                Self::handle_init_wallet_config_update(program_id, accounts, &wallet_guid_hash, &config_update),

            ProgramInstruction::FinalizeWalletConfigUpdate { wallet_guid_hash, config_update } =>
                Self::handle_finalize_wallet_config_update(program_id, accounts, &wallet_guid_hash, &config_update),

<<<<<<< HEAD
            ProgramInstruction::InitTransfer { wallet_guid_hash, amount, destination_name_hash, token_mint } =>
                Self::handle_init_transfer(program_id, &accounts, &wallet_guid_hash, amount, &destination_name_hash, token_mint),
=======
            ProgramInstruction::InitTransfer {
                amount,
                destination_name_hash,
            } => Self::handle_init_transfer(program_id, &accounts, amount, &destination_name_hash),
>>>>>>> 52408040

            ProgramInstruction::FinalizeTransfer { wallet_guid_hash, amount, token_mint } =>
                Self::handle_finalize_transfer(program_id, &accounts, wallet_guid_hash, amount, token_mint),

            ProgramInstruction::SetApprovalDisposition {
                disposition,
                params_hash,
            } => Self::handle_approval_disposition(program_id, &accounts, disposition, params_hash),
        }
    }

    fn handle_init(
        program_id: &Pubkey,
        accounts: &[AccountInfo],
        config_update: &ProgramConfigUpdate,
    ) -> ProgramResult {
        let accounts_iter = &mut accounts.iter();
        let program_config_account_info =
            Self::next_program_account_info(accounts_iter, program_id)?;
        let assistant_account_info = next_account_info(accounts_iter)?;

        let mut program_config = ProgramConfig::unpack_unchecked(&program_config_account_info.data.borrow())?;

        if program_config.is_initialized() {
            return Err(ProgramError::AccountAlreadyInitialized);
        }

        program_config.is_initialized = true;
        program_config.assistant = Signer { key: *assistant_account_info.key };
        program_config.update(config_update)?;
        ProgramConfig::pack(
            program_config,
            &mut program_config_account_info.data.borrow_mut(),
        )?;

        Ok(())
    }

    fn handle_init_config_update(
        program_id: &Pubkey,
        accounts: &[AccountInfo],
        config_update: &ProgramConfigUpdate,
    ) -> ProgramResult {
        let accounts_iter = &mut accounts.iter();
        let multisig_op_account_info = Self::next_program_account_info(accounts_iter, program_id)?;
        let program_config_account_info =
            Self::next_program_account_info(accounts_iter, program_id)?;
        let initiator_account_info = next_account_info(accounts_iter)?;
        let clock = Self::get_clock_from_next_account(accounts_iter)?;

        let program_config = ProgramConfig::unpack(&program_config_account_info.data.borrow())?;
        program_config.validate_config_initiator(initiator_account_info)?;
        program_config.validate_update(config_update)?;

        let mut multisig_op =
            MultisigOp::unpack_unchecked(&multisig_op_account_info.data.borrow())?;

        multisig_op.init(
            program_config.get_config_approvers_keys(),
            program_config.approvals_required_for_config,
            clock.unix_timestamp,
            Self::calculate_expires(
                clock.unix_timestamp,
                program_config.approval_timeout_for_config,
            )?,
            MultisigOpParams::UpdateProgramConfig {
                program_config_address: *program_config_account_info.key,
                config_update: config_update.clone(),
            },
        )?;
        MultisigOp::pack(multisig_op, &mut multisig_op_account_info.data.borrow_mut())?;

        Ok(())
    }

    fn handle_finalize_config_update(
        program_id: &Pubkey,
        accounts: &[AccountInfo],
        config_update: &ProgramConfigUpdate,
    ) -> ProgramResult {
        let accounts_iter = &mut accounts.iter();
        let multisig_op_account_info = Self::next_program_account_info(accounts_iter, program_id)?;
        let program_config_account_info =
            Self::next_program_account_info(accounts_iter, program_id)?;
        let account_to_return_rent_to = next_account_info(accounts_iter)?;
        let clock = Self::get_clock_from_next_account(accounts_iter)?;

        if !account_to_return_rent_to.is_signer {
            return Err(ProgramError::MissingRequiredSignature);
        }

        let multisig_op = MultisigOp::unpack(&multisig_op_account_info.data.borrow())?;

        let expected_params = MultisigOpParams::UpdateProgramConfig {
            program_config_address: *program_config_account_info.key,
            config_update: config_update.clone(),
        };

        if multisig_op.approved(&expected_params, &clock)? {
            let mut program_config =
                ProgramConfig::unpack(&program_config_account_info.data.borrow_mut())?;
            program_config.update(config_update)?;
            ProgramConfig::pack(
                program_config,
                &mut program_config_account_info.data.borrow_mut(),
            )?;
        }

        Self::collect_remaining_balance(&multisig_op_account_info, &account_to_return_rent_to)?;

        Ok(())
    }

    fn handle_init_wallet_creation(
        program_id: &Pubkey,
        accounts: &[AccountInfo],
        wallet_guid_hash: [u8; 32],
        config_update: &WalletConfigUpdate,
    ) -> ProgramResult {
        let accounts_iter = &mut accounts.iter();
        let multisig_op_account_info = Self::next_program_account_info(accounts_iter, program_id)?;
        let program_config_account_info =
            Self::next_program_account_info(accounts_iter, program_id)?;
        let initiator_account_info = next_account_info(accounts_iter)?;
        let clock = Self::get_clock_from_next_account(accounts_iter)?;

        let mut multisig_op = MultisigOp::unpack_unchecked(&multisig_op_account_info.data.borrow())?;
        let program_config = ProgramConfig::unpack(&program_config_account_info.data.borrow())?;
        program_config.validate_config_initiator(initiator_account_info)?;
        program_config.validate_add_wallet_config(&wallet_guid_hash, config_update)?;

        multisig_op.init(
            program_config.get_config_approvers_keys(),
            program_config.approvals_required_for_config,
            clock.unix_timestamp,
            Self::calculate_expires(
                clock.unix_timestamp,
                program_config.approval_timeout_for_config,
            )?,
            MultisigOpParams::CreateWallet {
                wallet_guid_hash,
                program_config_address: *program_config_account_info.key,
                config_update: config_update.clone(),
            },
        )?;
        MultisigOp::pack(multisig_op, &mut multisig_op_account_info.data.borrow_mut())?;

        Ok(())
    }

    fn handle_finalize_wallet_creation(program_id: &Pubkey, accounts: &[AccountInfo], wallet_guid_hash: &[u8; 32], config_update: &WalletConfigUpdate) -> ProgramResult {
        let accounts_iter = &mut accounts.iter();
        let multisig_op_account_info = Self::next_program_account_info(accounts_iter, program_id)?;
        let program_config_account_info = Self::next_program_account_info(accounts_iter, program_id)?;
        let rent_collector_account_info = next_account_info(accounts_iter)?;
        let clock = Self::get_clock_from_next_account(accounts_iter)?;

        if !rent_collector_account_info.is_signer {
            return Err(ProgramError::MissingRequiredSignature);
        }

        let multisig_op = MultisigOp::unpack(&multisig_op_account_info.data.borrow())?;
        let mut program_config = ProgramConfig::unpack(&program_config_account_info.data.borrow_mut())?;

        let expected_params = MultisigOpParams::CreateWallet {
            wallet_guid_hash: *wallet_guid_hash,
            program_config_address: *program_config_account_info.key,
            config_update: config_update.clone(),
        };

        if multisig_op.approved(&expected_params, &clock)? {
            program_config.add_wallet_config(wallet_guid_hash, config_update)?;
            ProgramConfig::pack(program_config, &mut program_config_account_info.data.borrow_mut())?;
        }

        Self::collect_remaining_balance(&multisig_op_account_info, &rent_collector_account_info)?;

        Ok(())
    }

    fn handle_init_wallet_config_update(program_id: &Pubkey, accounts: &[AccountInfo], wallet_guid_hash: &[u8; 32], config_update: &WalletConfigUpdate) -> ProgramResult {
        let accounts_iter = &mut accounts.iter();
        let multisig_op_account_info = Self::next_program_account_info(accounts_iter, program_id)?;
        let program_config_account_info = Self::next_program_account_info(accounts_iter, program_id)?;
        let initiator_account_info = next_account_info(accounts_iter)?;
        let clock = Self::get_clock_from_next_account(accounts_iter)?;

        let program_config = ProgramConfig::unpack(&program_config_account_info.data.borrow())?;
        program_config.validate_config_initiator(initiator_account_info)?;
        program_config.validate_wallet_config_update(wallet_guid_hash, config_update)?;

        let mut multisig_op = MultisigOp::unpack_unchecked(&multisig_op_account_info.data.borrow())?;
        multisig_op.init(
            program_config.get_config_approvers_keys(),
            program_config.approvals_required_for_config,
            clock.unix_timestamp,
            Self::calculate_expires(
                clock.unix_timestamp,
                program_config.approval_timeout_for_config,
            )?,
            MultisigOpParams::UpdateWalletConfig {
                program_config_address: *program_config_account_info.key,
                wallet_guid_hash: *wallet_guid_hash,
                config_update: config_update.clone()
            }
        )?;
        MultisigOp::pack(multisig_op, &mut multisig_op_account_info.data.borrow_mut())?;

        Ok(())
    }

    fn handle_finalize_wallet_config_update(program_id: &Pubkey, accounts: &[AccountInfo], wallet_guid_hash: &[u8; 32], config_update: &WalletConfigUpdate) -> ProgramResult {
        let accounts_iter = &mut accounts.iter();
        let multisig_op_account_info = Self::next_program_account_info(accounts_iter, program_id)?;
        let program_config_account_info = Self::next_program_account_info(accounts_iter, program_id)?;
        let rent_collector_account_info = next_account_info(accounts_iter)?;
        let clock = Self::get_clock_from_next_account(accounts_iter)?;

        if !rent_collector_account_info.is_signer {
            return Err(ProgramError::MissingRequiredSignature);
        }

        let multisig_op = MultisigOp::unpack(&multisig_op_account_info.data.borrow())?;

        let expected_params = MultisigOpParams::UpdateWalletConfig {
            wallet_guid_hash: *wallet_guid_hash,
            program_config_address: *program_config_account_info.key,
            config_update: config_update.clone()
        };
        if multisig_op.approved(&expected_params, &clock)? {
            let mut program_config = ProgramConfig::unpack(&program_config_account_info.data.borrow())?;
            program_config.update_wallet_config(wallet_guid_hash, config_update)?;
            ProgramConfig::pack(program_config, &mut program_config_account_info.data.borrow_mut())?;
        }

        Self::collect_remaining_balance(&multisig_op_account_info, &rent_collector_account_info)?;

        Ok(())
    }

<<<<<<< HEAD
    fn handle_init_transfer(program_id: &Pubkey, accounts: &[AccountInfo], wallet_guid_hash: &[u8; 32], amount: u64, destination_name_hash: &[u8; 32], token_mint: Pubkey) -> ProgramResult {
=======
    fn handle_init_transfer(
        program_id: &Pubkey,
        accounts: &[AccountInfo],
        amount: u64,
        destination_name_hash: &[u8; 32],
    ) -> ProgramResult {
>>>>>>> 52408040
        let accounts_iter = &mut accounts.iter();
        let multisig_op_account_info = Self::next_program_account_info(accounts_iter, program_id)?;
        let program_config_account_info = Self::next_program_account_info(accounts_iter, program_id)?;
        let destination_account = next_account_info(accounts_iter)?;
        let initiator_account_info = next_account_info(accounts_iter)?;
        let clock = Self::get_clock_from_next_account(accounts_iter)?;
        let token_mint = next_account_info(accounts_iter)?;
        let destination_token_account = next_account_info(accounts_iter)?;

        let program_config = ProgramConfig::unpack(&program_config_account_info.data.borrow())?;
        let wallet_config = program_config.get_wallet_config(wallet_guid_hash)?;

        if !program_config.destination_allowed(wallet_config, destination_account.key, destination_name_hash)? {
            msg!("Destination account is not whitelisted");
            return Err(WalletError::DestinationNotAllowed.into());
        }

<<<<<<< HEAD
        program_config.validate_transfer_initiator(wallet_config, initiator_account_info)?;
=======
        if wallet_config.program_config_address != *program_account_info.key {
            msg!("Incorrect program account key provided");
            return Err(WalletError::InvalidConfigAccount.into());
        }

        if *token_mint.key != Pubkey::default()
            && *destination_token_account.owner == Pubkey::default()
        {
            // we need to create the destination token account (if it had been created already
            // it would be owned by the Token program).
            // frst check if the source account has sufficient funds to create it
            let rent = Rent::get()?;
            if rent.is_exempt(source_account.lamports(), Account::LEN) {
                let (source_account_pda, bump_seed) = Pubkey::find_program_address(
                    &[&wallet_config_account_info.key.to_bytes()],
                    program_id,
                );
                if &source_account_pda != source_account.key {
                    return Err(WalletError::InvalidSourceAccount.into());
                }
                invoke_signed(
                    &Instruction {
                        program_id: spl_associated_token_account::id(),
                        accounts: vec![
                            AccountMeta::new(source_account_pda, true),
                            AccountMeta::new(*destination_token_account.key, false),
                            AccountMeta::new_readonly(*destination_account.key, false),
                            AccountMeta::new_readonly(*token_mint.key, false),
                            AccountMeta::new_readonly(solana_program::system_program::id(), false),
                            AccountMeta::new_readonly(spl_token::id(), false),
                            AccountMeta::new_readonly(sysvar::rent::id(), false),
                        ],
                        data: vec![],
                    },
                    accounts,
                    &[&[&wallet_config_account_info.key.to_bytes()[..], &[bump_seed]]],
                )?;
            } else {
                let fee_payer_account = next_account_info(accounts_iter)?;
                invoke(
                    &Instruction {
                        program_id: spl_associated_token_account::id(),
                        accounts: vec![
                            AccountMeta::new(*fee_payer_account.key, true),
                            AccountMeta::new(*destination_token_account.key, false),
                            AccountMeta::new_readonly(*destination_account.key, false),
                            AccountMeta::new_readonly(*token_mint.key, false),
                            AccountMeta::new_readonly(solana_program::system_program::id(), false),
                            AccountMeta::new_readonly(spl_token::id(), false),
                            AccountMeta::new_readonly(sysvar::rent::id(), false),
                        ],
                        data: vec![],
                    },
                    accounts,
                )?;
            }
        }

        let program_config = ProgramConfig::unpack(&program_account_info.data.borrow())?;
        wallet_config.validate_initiator(initiator_account_info, &program_config.assistant)?;
>>>>>>> 52408040

        let mut multisig_op = MultisigOp::unpack_unchecked(&multisig_op_account_info.data.borrow())?;
        multisig_op.init(
            program_config.get_transfer_approvers_keys(wallet_config),
            wallet_config.approvals_required_for_transfer,
            clock.unix_timestamp,
            Self::calculate_expires(
                clock.unix_timestamp,
                wallet_config.approval_timeout_for_transfer,
            )?,
            MultisigOpParams::Transfer {
                program_config_address: *program_config_account_info.key,
                wallet_guid_hash: *wallet_guid_hash,
                destination: *destination_account.key,
                amount,
                token_mint: *token_mint.key,
            },
        )?;
        MultisigOp::pack(multisig_op, &mut multisig_op_account_info.data.borrow_mut())?;
        Ok(())
    }

    fn handle_finalize_transfer(program_id: &Pubkey, accounts: &[AccountInfo], wallet_guid_hash: [u8; 32], amount: u64, token_mint: Pubkey) -> ProgramResult {
        let accounts_iter = &mut accounts.iter();
        let multisig_op_account_info = Self::next_program_account_info(accounts_iter, program_id)?;
        let program_config_account_info = Self::next_program_account_info(accounts_iter, program_id)?;
        let source_account = next_account_info(accounts_iter)?;
        let destination_account = next_account_info(accounts_iter)?;
        let system_program_account = next_account_info(accounts_iter)?;
        let rent_collector_account_info = next_account_info(accounts_iter)?;
        let clock = Self::get_clock_from_next_account(accounts_iter)?;

        if !rent_collector_account_info.is_signer {
            return Err(ProgramError::MissingRequiredSignature);
        }

        let is_spl = token_mint.to_bytes() != [0; 32];

        if system_program_account.key != &system_program::id() {
            return Err(ProgramError::InvalidArgument);
        }

        let multisig_op = MultisigOp::unpack(&multisig_op_account_info.data.borrow())?;

        let expected_params = MultisigOpParams::Transfer {
            program_config_address: *program_config_account_info.key,
            wallet_guid_hash,
            destination: *destination_account.key,
            amount,
            token_mint,
        };

        if multisig_op.approved(&expected_params, &clock)? {
            let (source_account_pda, bump_seed) = Pubkey::find_program_address(&[&wallet_guid_hash], program_id);
            if &source_account_pda != source_account.key {
                return Err(WalletError::InvalidSourceAccount.into());
            }
            if is_spl {
                let source_token_account = next_account_info(accounts_iter)?;
                let source_token_account_key =
                    get_associated_token_address(&source_account_pda, &token_mint);
                if *source_token_account.key != source_token_account_key {
                    return Err(WalletError::InvalidSourceTokenAccount.into());
                }
                let source_token_account_data =
                    SPLAccount::unpack(&source_token_account.data.borrow())?;
                if source_token_account_data.amount < amount {
                    msg!(
                        "Source token account only has {} tokens of {} requested",
                        source_token_account_data.amount,
                        amount
                    );
                    return Err(WalletError::InsufficientBalance.into());
                }
                let destination_token_account = next_account_info(accounts_iter)?;
                let destination_token_account_key =
                    get_associated_token_address(&destination_account.key, &token_mint);
                if *destination_token_account.key != destination_token_account_key {
                    return Err(WalletError::InvalidDestinationTokenAccount.into());
                }

                let spl_token_program = next_account_info(accounts_iter)?;
                let token_mint_authority = next_account_info(accounts_iter)?;

                invoke_signed(
                    &spl_instruction::transfer(
                        &SPL_TOKEN_ID(),
                        &source_token_account_key,
                        &destination_token_account_key,
                        &source_account_pda,
                        &[],
                        amount,
                    )?,
                    &[
                        source_token_account.clone(),
                        destination_token_account.clone(),
                        source_account.clone(),
                        destination_account.clone(),
                        token_mint_authority.clone(),
                        spl_token_program.clone(),
                    ],
                    &[&[&wallet_guid_hash[..], &[bump_seed]]],
                )?;
            } else {
                if source_account.lamports() < amount {
                    msg!(
                        "Source account only has {} lamports of {} requested",
                        source_account.lamports(),
                        amount
                    );
                    return Err(WalletError::InsufficientBalance.into());
                }

                invoke_signed(
                    &system_instruction::transfer(
                        source_account.key,
                        destination_account.key,
                        amount,
                    ),
                    &[
                        source_account.clone(),
                        destination_account.clone(),
                        system_program_account.clone(),
                    ],
                    &[&[&wallet_guid_hash[..], &[bump_seed]]],
                )?;
            }
        }

        Self::collect_remaining_balance(&multisig_op_account_info, &rent_collector_account_info)?;

        Ok(())
    }

    fn handle_approval_disposition(
        program_id: &Pubkey,
        accounts: &[AccountInfo],
        disposition: ApprovalDisposition,
        params_hash: Hash,
    ) -> ProgramResult {
        let accounts_iter = &mut accounts.iter();
        let multisig_op_account_info = Self::next_program_account_info(accounts_iter, program_id)?;
        let signer_account_info = next_account_info(accounts_iter)?;
        let clock = Self::get_clock_from_next_account(accounts_iter)?;

        let mut multisig_op = MultisigOp::unpack(&multisig_op_account_info.data.borrow())?;

        if params_hash != multisig_op.params_hash {
            return Err(WalletError::InvalidSignature.into());
        }

        multisig_op.validate_and_record_approval_disposition(
            &signer_account_info,
            disposition,
            &clock,
        )?;
        MultisigOp::pack(multisig_op, &mut multisig_op_account_info.data.borrow_mut())?;

        Ok(())
    }

    fn collect_remaining_balance(from: &AccountInfo, to: &AccountInfo) -> ProgramResult {
        // this moves the lamports back to the fee payer.
        **to.lamports.borrow_mut() = to
            .lamports()
            .checked_add(from.lamports())
            .ok_or(WalletError::AmountOverflow)?;
        **from.lamports.borrow_mut() = 0;
        *from.data.borrow_mut() = &mut [];

        Ok(())
    }

    fn next_program_account_info<'a, 'b, I: Iterator<Item = &'a AccountInfo<'b>>>(
        iter: &mut I,
        program_id: &Pubkey,
    ) -> Result<I::Item, ProgramError> {
        let account_info = next_account_info(iter)?;
        if account_info.owner != program_id {
            msg!("Account does not belong to the program");
            return Err(ProgramError::IncorrectProgramId);
        }
        Ok(account_info)
    }

    fn get_clock_from_next_account(iter: &mut Iter<AccountInfo>) -> Result<Clock, ProgramError> {
        let account_info = next_account_info(iter)?;
        if !is_sysvar_id(account_info.key) {
            msg!("Account is not a sysvar");
            return Err(ProgramError::InvalidArgument);
        }
        Clock::from_account_info(&account_info)
    }

    fn calculate_expires(start: i64, duration: Duration) -> Result<i64, ProgramError> {
        let expires_at = start.checked_add(duration.as_secs() as i64);
        if expires_at == None {
            return Err(ProgramError::InvalidArgument);
        }
        Ok(expires_at.unwrap())
    }
}<|MERGE_RESOLUTION|>--- conflicted
+++ resolved
@@ -67,15 +67,11 @@
             ProgramInstruction::FinalizeWalletConfigUpdate { wallet_guid_hash, config_update } =>
                 Self::handle_finalize_wallet_config_update(program_id, accounts, &wallet_guid_hash, &config_update),
 
-<<<<<<< HEAD
-            ProgramInstruction::InitTransfer { wallet_guid_hash, amount, destination_name_hash, token_mint } =>
-                Self::handle_init_transfer(program_id, &accounts, &wallet_guid_hash, amount, &destination_name_hash, token_mint),
-=======
             ProgramInstruction::InitTransfer {
+                wallet_guid_hash,
                 amount,
                 destination_name_hash,
-            } => Self::handle_init_transfer(program_id, &accounts, amount, &destination_name_hash),
->>>>>>> 52408040
+            } => Self::handle_init_transfer(program_id, &accounts, &wallet_guid_hash, amount, &destination_name_hash),
 
             ProgramInstruction::FinalizeTransfer { wallet_guid_hash, amount, token_mint } =>
                 Self::handle_finalize_transfer(program_id, &accounts, wallet_guid_hash, amount, token_mint),
@@ -316,19 +312,11 @@
         Ok(())
     }
 
-<<<<<<< HEAD
-    fn handle_init_transfer(program_id: &Pubkey, accounts: &[AccountInfo], wallet_guid_hash: &[u8; 32], amount: u64, destination_name_hash: &[u8; 32], token_mint: Pubkey) -> ProgramResult {
-=======
-    fn handle_init_transfer(
-        program_id: &Pubkey,
-        accounts: &[AccountInfo],
-        amount: u64,
-        destination_name_hash: &[u8; 32],
-    ) -> ProgramResult {
->>>>>>> 52408040
+    fn handle_init_transfer(program_id: &Pubkey, accounts: &[AccountInfo], wallet_guid_hash: &[u8; 32], amount: u64, destination_name_hash: &[u8; 32]) -> ProgramResult {
         let accounts_iter = &mut accounts.iter();
         let multisig_op_account_info = Self::next_program_account_info(accounts_iter, program_id)?;
         let program_config_account_info = Self::next_program_account_info(accounts_iter, program_id)?;
+        let source_account = next_account_info(accounts_iter)?;
         let destination_account = next_account_info(accounts_iter)?;
         let initiator_account_info = next_account_info(accounts_iter)?;
         let clock = Self::get_clock_from_next_account(accounts_iter)?;
@@ -343,13 +331,7 @@
             return Err(WalletError::DestinationNotAllowed.into());
         }
 
-<<<<<<< HEAD
         program_config.validate_transfer_initiator(wallet_config, initiator_account_info)?;
-=======
-        if wallet_config.program_config_address != *program_account_info.key {
-            msg!("Incorrect program account key provided");
-            return Err(WalletError::InvalidConfigAccount.into());
-        }
 
         if *token_mint.key != Pubkey::default()
             && *destination_token_account.owner == Pubkey::default()
@@ -360,7 +342,7 @@
             let rent = Rent::get()?;
             if rent.is_exempt(source_account.lamports(), Account::LEN) {
                 let (source_account_pda, bump_seed) = Pubkey::find_program_address(
-                    &[&wallet_config_account_info.key.to_bytes()],
+                    &[&wallet_guid_hash[..]],
                     program_id,
                 );
                 if &source_account_pda != source_account.key {
@@ -381,7 +363,7 @@
                         data: vec![],
                     },
                     accounts,
-                    &[&[&wallet_config_account_info.key.to_bytes()[..], &[bump_seed]]],
+                    &[&[&wallet_guid_hash[..], &[bump_seed]]],
                 )?;
             } else {
                 let fee_payer_account = next_account_info(accounts_iter)?;
@@ -403,10 +385,6 @@
                 )?;
             }
         }
-
-        let program_config = ProgramConfig::unpack(&program_account_info.data.borrow())?;
-        wallet_config.validate_initiator(initiator_account_info, &program_config.assistant)?;
->>>>>>> 52408040
 
         let mut multisig_op = MultisigOp::unpack_unchecked(&multisig_op_account_info.data.borrow())?;
         multisig_op.init(

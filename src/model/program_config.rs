use std::borrow::{BorrowMut};
use std::time::Duration;
use arrayref::{array_mut_ref, array_ref, array_refs, mut_array_refs};
use solana_program::account_info::AccountInfo;
use solana_program::program_pack::{Sealed, IsInitialized, Pack};
use solana_program::program_error::ProgramError;
use solana_program::pubkey::Pubkey;
use crate::instruction::{ProgramConfigUpdate, WalletConfigUpdate};
use solana_program::entrypoint::ProgramResult;
use solana_program::msg;
use crate::error::WalletError;
use crate::model::wallet_config::{AddressBookEntry, WalletConfig};
use itertools::Itertools;
use crate::model::signer::Signer;
use crate::utils::{Slots, SlotFlags, SlotId, GetSlotIds};

pub type Signers = Slots<Signer, { ProgramConfig::MAX_SIGNERS }>;
pub type Approvers = SlotFlags<Signer, { Signers::FLAGS_STORAGE_SIZE }>;

pub type AddressBook = Slots<AddressBookEntry, { ProgramConfig::MAX_ADDRESS_BOOK_ENTRIES }>;
pub type AllowedDestinations = SlotFlags<AddressBookEntry, { AddressBook::FLAGS_STORAGE_SIZE }>;

#[derive(Debug, Clone, Eq, PartialEq)]
pub struct ProgramConfig {
    pub is_initialized: bool,
    pub signers: Signers,
    pub assistant: Signer,
    pub address_book: AddressBook,
    pub approvals_required_for_config: u8,
    pub approval_timeout_for_config: Duration,
    pub config_approvers: Approvers,
    pub wallets: Vec<WalletConfig>
}

impl Sealed for ProgramConfig {}

impl IsInitialized for ProgramConfig {
    fn is_initialized(&self) -> bool {
        self.is_initialized
    }
}

impl ProgramConfig {
    pub const MAX_WALLETS: usize = 10;
    pub const MAX_SIGNERS: usize = 24;
    pub const MAX_ADDRESS_BOOK_ENTRIES: usize = 128;

    pub fn get_config_approvers_keys(&self) -> Vec<Pubkey> {
        self.get_approvers_keys(&self.config_approvers)
    }

    pub fn get_transfer_approvers_keys(&self, wallet_config: &WalletConfig) -> Vec<Pubkey> {
        self.get_approvers_keys(&wallet_config.transfer_approvers)
    }

    fn get_approvers_keys(&self, approvers: &Approvers) -> Vec<Pubkey> {
        approvers
            .iter_enabled()
            .filter_map(|r| self.signers[r].map(|signer| signer.key))
            .collect_vec()
    }

    pub fn get_allowed_destinations(&self, wallet_config: &WalletConfig) -> Vec<AddressBookEntry> {
        wallet_config.allowed_destinations
            .iter_enabled()
            .filter_map(|r| self.address_book[r])
            .collect_vec()
    }

<<<<<<< HEAD
    fn get_wallet_config_index(&self, wallet_guid_hash: &[u8; 32]) -> Result<usize, ProgramError> {
        self.wallets
            .iter()
            .position(|it| it.wallet_guid_hash == *wallet_guid_hash)
            .ok_or(WalletError::WalletNotFound.into())
    }

    pub fn get_wallet_config(&self, wallet_guid_hash: &[u8; 32]) -> Result<&WalletConfig, ProgramError> {
        Ok(&self.wallets[self.get_wallet_config_index(wallet_guid_hash)?])
    }

    pub fn validate_config_initiator(&self, initiator: &AccountInfo) -> ProgramResult {
        return self.validate_initiator(initiator, || { self.get_config_approvers_keys() });
    }

    pub fn validate_transfer_initiator(&self, wallet_config: &WalletConfig, initiator: &AccountInfo) -> ProgramResult {
        return self.validate_initiator(initiator, || { self.get_transfer_approvers_keys(wallet_config) });
    }

    fn validate_initiator<F: FnOnce() -> Vec<Pubkey>>(&self, initiator: &AccountInfo, get_approvers: F) -> ProgramResult {
        if !initiator.is_signer {
            return Err(WalletError::InvalidSignature.into());
        }
        if initiator.key == &self.assistant.key || get_approvers().contains(initiator.key) {
            Ok(())
        } else {
            msg!("Transactions can only be initiated by an authorized account");
            Err(ProgramError::InvalidArgument)
=======
    pub fn validate_initial_settings(config_update: &ProgramConfigUpdate) -> ProgramResult {
        if config_update.approvals_required_for_config == 0
            || config_update.approval_timeout_for_config.as_secs() == 0
            || config_update.add_approvers.len() == 0
        {
            return Err(ProgramError::InvalidArgument);
>>>>>>> 52408040
        }
    }

    pub fn destination_allowed(&self, wallet_config: &WalletConfig, address: &Pubkey, name_hash: &[u8; 32]) -> Result<bool, ProgramError> {
        Ok(match self.address_book.find_id(&AddressBookEntry { address: *address, name_hash: *name_hash }) {
            Some(entry_ref) => wallet_config.allowed_destinations.is_enabled(&entry_ref),
            None => false
        })
    }

    pub fn validate_update(&self, config_update: &ProgramConfigUpdate) -> ProgramResult {
        let mut self_clone = self.clone();
        self_clone.update(config_update)
    }

    pub fn update(&mut self, config_update: &ProgramConfigUpdate) -> ProgramResult {
        self.approvals_required_for_config = config_update.approvals_required_for_config;
        if config_update.approval_timeout_for_config.as_secs() > 0 {
            self.approval_timeout_for_config = config_update.approval_timeout_for_config;
        }

        self.disable_config_approvers(&config_update.remove_config_approvers)?;
        self.remove_signers(&config_update.remove_signers)?;
        self.add_signers(&config_update.add_signers)?;
        self.enable_config_approvers(&config_update.add_config_approvers)?;
        self.remove_address_book_entries(&config_update.remove_address_book_entries)?;
        self.add_address_book_entries(&config_update.add_address_book_entries)?;

        let approvers_count_after_update = self.config_approvers.count_enabled();
        if usize::from(config_update.approvals_required_for_config) > approvers_count_after_update {
            msg!(
                "Approvals required for config {} can't exceed configured approvers count {}",
                config_update.approvals_required_for_config,
                approvers_count_after_update
            );
            return Err(ProgramError::InvalidArgument);
        }

        if self.approvals_required_for_config == 0 {
            msg!("Approvals required for config can't be 0");
            return Err(ProgramError::InvalidArgument);
        }

        if self.approval_timeout_for_config.as_secs() == 0 {
            msg!("Approvals timeout for config can't be 0");
            return Err(ProgramError::InvalidArgument);
        }

        if self.config_approvers.count_enabled() == 0 {
            msg!("At least one config approver has to be configured");
            return Err(ProgramError::InvalidArgument);
        }

        Ok(())
    }

    pub fn validate_add_wallet_config(&self, wallet_guid_hash: &[u8; 32], config_update: &WalletConfigUpdate) -> ProgramResult {
        let mut self_clone = self.clone();
        self_clone.add_wallet_config(wallet_guid_hash, config_update)
    }

    pub fn add_wallet_config(&mut self, wallet_guid_hash: &[u8; 32], config_update: &WalletConfigUpdate) -> ProgramResult {
        let wallet_config = WalletConfig {
            wallet_guid_hash: *wallet_guid_hash,
            wallet_name_hash: [0; 32],
            approvals_required_for_transfer: 0,
            approval_timeout_for_transfer: Duration::from_secs(0),
            transfer_approvers: Approvers::zero(),
            allowed_destinations: AllowedDestinations::zero()
        };
        self.wallets.push(wallet_config);
        self.update_wallet_config(wallet_guid_hash, config_update)
    }

    pub fn validate_wallet_config_update(&self, wallet_guid_hash: &[u8; 32], config_update: &WalletConfigUpdate) -> ProgramResult {
        let mut self_clone = self.clone();
        self_clone.update_wallet_config(wallet_guid_hash, config_update)
    }

    pub fn update_wallet_config(&mut self, wallet_guid_hash: &[u8; 32], config_update: &WalletConfigUpdate) -> ProgramResult {
        let wallet_config_idx = self.get_wallet_config_index(wallet_guid_hash)?;

        self.disable_transfer_approvers(wallet_config_idx, &config_update.remove_transfer_approvers)?;
        self.enable_transfer_approvers(wallet_config_idx, &config_update.add_transfer_approvers)?;
        self.disable_transfer_destinations(wallet_config_idx, &config_update.remove_allowed_destinations)?;
        self.enable_transfer_destinations(wallet_config_idx, &config_update.add_allowed_destinations)?;

        let wallet_config = &mut self.wallets[wallet_config_idx].borrow_mut();
        wallet_config.wallet_name_hash = config_update.name_hash;
        wallet_config.approvals_required_for_transfer = config_update.approvals_required_for_transfer;
        if config_update.approval_timeout_for_transfer.as_secs() > 0 {
            wallet_config.approval_timeout_for_transfer = config_update.approval_timeout_for_transfer;
        }

        let approvers_count_after_update = wallet_config.transfer_approvers.count_enabled();
        if usize::from(config_update.approvals_required_for_transfer) > approvers_count_after_update {
            msg!(
                "Approvals required for transfer {} can't exceed configured approvers count {}",
                config_update.approvals_required_for_transfer,
                approvers_count_after_update
            );
            return Err(ProgramError::InvalidArgument);
        }

        if wallet_config.approvals_required_for_transfer == 0 {
            msg!("Approvals required for transfer can't be 0");
            return Err(ProgramError::InvalidArgument);
        }

        if wallet_config.approval_timeout_for_transfer.as_secs() == 0 {
            msg!("Approvals timeout for transfer can't be 0");
            return Err(ProgramError::InvalidArgument);
        }

        if wallet_config.transfer_approvers.count_enabled() == 0 {
            msg!("At least one transfer approver has to be configured");
            return Err(ProgramError::InvalidArgument);
        }

        Ok(())
    }

    fn add_signers(&mut self, signers_to_add: &Vec<(SlotId<Signer>, Signer)>) -> ProgramResult {
        if !self.signers.can_be_inserted(signers_to_add) {
            msg!("Failed to add signers: at least on the provided slots is already taken");
            return Err(ProgramError::InvalidArgument);
        }
        self.signers.insert_many(signers_to_add);
        Ok(())
    }

    fn remove_signers(&mut self, signers_to_remove: &Vec<(SlotId<Signer>, Signer)>) -> ProgramResult {
        if !self.signers.can_be_removed(signers_to_remove) {
            msg!("Failed to remove signers: at least one of the provided signers is not present in the config");
            return Err(ProgramError::InvalidArgument);
        }
        let slot_ids = signers_to_remove.slot_ids();

        if self.config_approvers.any_enabled(&slot_ids) {
            msg!("Failed to remove signers: not allowed to remove a config approving signer");
            return Err(ProgramError::InvalidArgument);
        };
        for wallet_config in &self.wallets {
            if wallet_config.transfer_approvers.any_enabled(&slot_ids) {
                msg!("Failed to remove signers: not allowed to remove a transfer approving signer");
                return Err(ProgramError::InvalidArgument);
            }
        }
        self.signers.remove_many(signers_to_remove);
        Ok(())
    }

    fn add_address_book_entries(&mut self, entries_to_add: &Vec<(SlotId<AddressBookEntry>, AddressBookEntry)>) -> ProgramResult {
        if !self.address_book.can_be_inserted(entries_to_add) {
            msg!("Failed to add address book entries: at least on the provided slots is already taken");
            return Err(ProgramError::InvalidArgument);
        }
        self.address_book.insert_many(entries_to_add);
        Ok(())
    }

    fn remove_address_book_entries(&mut self, entries_to_remove: &Vec<(SlotId<AddressBookEntry>, AddressBookEntry)>) -> ProgramResult {
        if !self.address_book.can_be_removed(entries_to_remove) {
            msg!("Failed to remove address book entries: at least one of the provided entries is not present in the config");
            return Err(ProgramError::InvalidArgument);
        }
        let slot_ids = entries_to_remove.slot_ids();
        for wallet_config in &self.wallets {
            if wallet_config.allowed_destinations.any_enabled(&slot_ids) {
                msg!("Failed to remove address book entries: not allowed to remove an allowed address book entry");
                return Err(ProgramError::InvalidArgument);
            }
        }
        self.address_book.remove_many(entries_to_remove);
        Ok(())
    }

    fn enable_config_approvers(&mut self, approvers: &Vec<(SlotId<Signer>, Signer)>) -> ProgramResult {
        if !self.signers.contains(approvers) {
            msg!("Failed to enable config approvers: one of the given config approvers is not configured as signer");
            return Err(ProgramError::InvalidArgument);
        }
        self.config_approvers.enable_many(&approvers.slot_ids());
        Ok(())
    }

    fn disable_config_approvers(&mut self, approvers: &Vec<(SlotId<Signer>, Signer)>) -> ProgramResult {
        for (id, signer) in approvers {
            if self.signers[*id] == Some(*signer) || self.signers[*id] == None {
                self.config_approvers.disable(id);
            } else {
                msg!("Failed to disable config approvers: unexpected slot value");
                return Err(ProgramError::InvalidArgument);
            }
        }
        Ok(())
    }

    fn enable_transfer_approvers(&mut self, wallet_config_index: usize, approvers: &Vec<(SlotId<Signer>, Signer)>) -> ProgramResult {
        if !self.signers.contains(approvers) {
            msg!("Failed to enable transfer approvers: one of the given transfer approvers is not configured as signer");
            return Err(ProgramError::InvalidArgument);
        }
        self.wallets[wallet_config_index].transfer_approvers.enable_many(&approvers.slot_ids());
        Ok(())
    }

    fn disable_transfer_approvers(&mut self, wallet_config_index: usize, approvers: &Vec<(SlotId<Signer>, Signer)>) -> ProgramResult {
        for (id, signer) in approvers {
            if self.signers[*id] == Some(*signer) || self.signers[*id] == None {
                self.wallets[wallet_config_index].transfer_approvers.disable(id);
            } else {
                msg!("Failed to disable transfer approvers: unexpected slot value");
                return Err(ProgramError::InvalidArgument);
            }
        }
        Ok(())
    }

    fn enable_transfer_destinations(&mut self, wallet_config_index: usize, destinations: &Vec<(SlotId<AddressBookEntry>, AddressBookEntry)>) -> ProgramResult {
        if !self.address_book.contains(destinations) {
            msg!("Failed to enable transfer destinations: address book does not contain one of the given destinations");
            return Err(ProgramError::InvalidArgument);
        }
        self.wallets[wallet_config_index].allowed_destinations.enable_many(&destinations.slot_ids());
        Ok(())
    }

    fn disable_transfer_destinations(&mut self, wallet_config_index: usize, destinations: &Vec<(SlotId<AddressBookEntry>, AddressBookEntry)>) -> ProgramResult {
        for (id, address_book_entry) in destinations {
            if self.address_book[*id] == Some(*address_book_entry) || self.address_book[*id] == None {
                self.wallets[wallet_config_index].allowed_destinations.disable(id);
            } else {
                msg!("Failed to disable transfer destinations: unexpected slot value");
                return Err(ProgramError::InvalidArgument);
            }
        }
        Ok(())
    }
}

impl Pack for ProgramConfig {
    const LEN: usize = 1 + // is_initialized
        Signers::LEN +
        Signer::LEN + // assistant
        AddressBook::LEN +
        1 + // approvals_required_for_config
        8 + // approval_timeout_for_config
        Approvers::STORAGE_SIZE + // config approvers
        1 + WalletConfig::LEN * ProgramConfig::MAX_WALLETS; // wallets with size

    fn pack_into_slice(&self, dst: &mut [u8]) {
        let dst = array_mut_ref![dst, 0, ProgramConfig::LEN];
        let (
            is_initialized_dst,
            signers_dst,
            assistant_account_dst,
            address_book_dst,
            approvals_required_for_config_dst,
            approval_timeout_for_config_dst,
            config_approvers_dst,
            wallets_count_dst,
            wallets_dst
        ) = mut_array_refs![dst,
            1,
            Signers::LEN,
            Signer::LEN,
            AddressBook::LEN,
            1,
            8,
            Approvers::STORAGE_SIZE,
            1,
            WalletConfig::LEN * ProgramConfig::MAX_WALLETS
        ];

        is_initialized_dst[0] = self.is_initialized as u8;

        self.signers.pack_into_slice(signers_dst);
        self.assistant.pack_into_slice(assistant_account_dst);
        self.address_book.pack_into_slice(address_book_dst);

        approvals_required_for_config_dst[0] = self.approvals_required_for_config;
        *approval_timeout_for_config_dst = self.approval_timeout_for_config.as_secs().to_le_bytes();

        config_approvers_dst.copy_from_slice(self.config_approvers.as_bytes());

        wallets_count_dst[0] = self.wallets.len() as u8;
        wallets_dst.fill(0);
        wallets_dst
            .chunks_exact_mut(WalletConfig::LEN)
            .take(self.wallets.len())
            .enumerate()
            .for_each(|(i, chunk)| self.wallets[i].pack_into_slice(chunk));
    }

    fn unpack_from_slice(src: &[u8]) -> Result<Self, ProgramError> {
        let src = array_ref![src, 0, ProgramConfig::LEN];
        let (
            is_initialized,
            signers_src,
            assistant,
            address_book_src,
            approvals_required_for_config,
            approval_timeout_for_config,
            config_approvers_src,
            wallets_count,
            wallets_src
        ) = array_refs![src,
            1,
            Signers::LEN,
            Signer::LEN,
            AddressBook::LEN,
            1,
            8,
            Approvers::STORAGE_SIZE,
            1,
            WalletConfig::LEN * ProgramConfig::MAX_WALLETS
        ];

        let is_initialized = match is_initialized {
            [0] => false,
            [1] => true,
            _ => return Err(ProgramError::InvalidAccountData),
        };

        let mut wallets = Vec::with_capacity(ProgramConfig::MAX_WALLETS);
        wallets_src
            .chunks_exact(WalletConfig::LEN)
            .take(usize::from(wallets_count[0]))
            .for_each(|chunk| {
                wallets.push(WalletConfig::unpack_from_slice(chunk).unwrap());
            });

        Ok(ProgramConfig {
            is_initialized,
            signers: Signers::unpack_from_slice(signers_src)?,
            assistant: Signer::unpack_from_slice(assistant)?,
            address_book: AddressBook::unpack_from_slice(address_book_src)?,
            approvals_required_for_config: approvals_required_for_config[0],
<<<<<<< HEAD
            approval_timeout_for_config: Duration::from_secs(u64::from_le_bytes(*approval_timeout_for_config)),
            config_approvers: Approvers::new(*config_approvers_src),
            wallets
=======
            approval_timeout_for_config: Duration::from_secs(u64::from_le_bytes(
                *approval_timeout_for_config,
            )),
            config_approvers,
            assistant: Pubkey::new_from_array(*assistant),
>>>>>>> 52408040
        })
    }
}<|MERGE_RESOLUTION|>--- conflicted
+++ resolved
@@ -67,7 +67,6 @@
             .collect_vec()
     }
 
-<<<<<<< HEAD
     fn get_wallet_config_index(&self, wallet_guid_hash: &[u8; 32]) -> Result<usize, ProgramError> {
         self.wallets
             .iter()
@@ -96,14 +95,6 @@
         } else {
             msg!("Transactions can only be initiated by an authorized account");
             Err(ProgramError::InvalidArgument)
-=======
-    pub fn validate_initial_settings(config_update: &ProgramConfigUpdate) -> ProgramResult {
-        if config_update.approvals_required_for_config == 0
-            || config_update.approval_timeout_for_config.as_secs() == 0
-            || config_update.add_approvers.len() == 0
-        {
-            return Err(ProgramError::InvalidArgument);
->>>>>>> 52408040
         }
     }
 
@@ -443,17 +434,11 @@
             assistant: Signer::unpack_from_slice(assistant)?,
             address_book: AddressBook::unpack_from_slice(address_book_src)?,
             approvals_required_for_config: approvals_required_for_config[0],
-<<<<<<< HEAD
-            approval_timeout_for_config: Duration::from_secs(u64::from_le_bytes(*approval_timeout_for_config)),
-            config_approvers: Approvers::new(*config_approvers_src),
-            wallets
-=======
             approval_timeout_for_config: Duration::from_secs(u64::from_le_bytes(
                 *approval_timeout_for_config,
             )),
-            config_approvers,
-            assistant: Pubkey::new_from_array(*assistant),
->>>>>>> 52408040
+            config_approvers: Approvers::new(*config_approvers_src),
+            wallets
         })
     }
 }